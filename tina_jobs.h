--- conflicted
+++ resolved
@@ -205,11 +205,7 @@
 	return 0;
 }
 
-<<<<<<< HEAD
 static inline size_t _tina_jobs_align(size_t n){return -(-n & -_TINA_JOBS_MIN_ALIGN);}
-=======
-static inline size_t _tina_jobs_align(size_t n){return -(-n & ~_TINA_JOBS_MIN_ALIGN);}
->>>>>>> 8eb87a62
 
 size_t tina_scheduler_size(unsigned job_count, unsigned queue_count, unsigned fiber_count, size_t stack_size){
 	size_t size = 0;

![tina logo](extras/logo.svg)

# 🪡 Tina
Tina is a teeny tiny, header only, fiber and coroutine library!

Fibers are little lightweight user space threading primitives, sometimes called (stackful) coroutines. They are super handy! OS threads are great if you want to use multiple CPUs, but synchronizing them can be tricky and cumbersome. If you just want to run more than one bit of code at a time, fibers are much easier to use. This makes them great for lightweight uses like implementing state machines directly as code, running a script in a video game to control a cut scene, or amortizing the cost of an long algorithm over time.

## ✂️ Tina is simple but feature rich!
* Bring your own memory, or let Tina `malloc()` for you.
* symmetric coroutines: `init()`, `swap()`
* asymmetric coroutines: `resume()` and `yield()`
* Fast asm code supporting many common ABIs and environments:
	* x86 (32 & 64 bit): Windows, Mac, Linux, OpenBSD, FreeBSD, Haiku, etc
	* ARM (32 & 64 bit): Mac, Linux, iOS, Android, microcontrollers, etc
	* RISCV (RV64GC, RV32[IFD]): Linux, microcontrollers, etc
   		* Special thanks to [HSW](https://github.com/28530367) for the 32 bit variants!
	* More platforms (such as consoles) should work with `#ifdef` tweaks
* Supports GCC, Clang, and MSVC
<<<<<<< HEAD
* Minimal asm required to add new ABIs. 32 bit arm is only [https://github.com/slembcke/Tina/blob/2cf0ff6ac7e1275649c90766ecd42d56aac9ebf9/tina.h#L236](15 instructions)!
* Tiny: Currently only ~260 sloc! (Hah! Ok, it used to be, but supporting various RISCV variants tripled that! Special thanks to @28530367 for the 32 bit variants.)
=======
* Minimal asm required to add new ABIs. 32 bit arm is only 15 instructions!
* Tiny: Currently only ~650 sloc!
	* Over half of that is RISCV variants, but what can you do? 😄
>>>>>>> 2cf0ff6a

## 🔇 Limitations:
* Currently no support for PowerPC, MIPS, m68k, etc.
* WASM _explicitly_ forbids multiple stacks. Workarounds such as Asyncify are problematic. :(
* Minimal built-in stack overflow protection: Bring your own memory means bring your own guard pages.

# 🦺 Tina Jobs
Tina Jobs is a simple fiber based job system built on top of Tina. (Loosely based on the ideas here: https://gdcvault.com/play/1022186/Parallelizing-the-Naughty-Dog-Engine)

## ⛏️ Tina Jobs Features:
* Bring your own memory and threading
* No expensive allocations required at runtime
* Simple priority model
* Multiple queues: You control when to run them and how
	* Serial queues: Run a queue from a single thread or even poll it
	* Parallel queues: Run a single queue from many worker threads
* Queue switching allows moving a job between queues
	* Ex: Load a texture on a parallel worker thread, but submit it on a serial graphics thread
* Respectable performance: Though not a primary goal, even a Raspberry Pi can handle millions of jobs/sec!
* Minimal code footprint: At only ~300 sloc it's easy to modify or extend.

## 🪓 Limitations:
* Not designed for extreme concurrency or throughput 
	* Single lock per scheduler, doesn't implement work stealing, etc.
* Maximum job or fiber counts are set at init

# 🧵 What Are Coroutines Anyway?

Functions are a simple and useful concept in structured programming. You give them some data, they process it, and return some data back to their caller. Coroutines on the other hand _yield_ instead of returning, and can be _resumed_ so they continue right where they left off.

There is a lot of confusing terminology around threading. So here's my best attempt at clarifying some of it.
* **Thread:** A thread of execution. A flow of instructions as they are executed and their state (ex: CPU registers + stack).
* **Hardware Thread:** The hardware pipeline that actually executes a thread. Usually a CPU core, but features like hyperthreading can provide multiple hardware threads per core.
* **OS Thread:** OS threads are usually what people mean when simply saying "thread". It's a thread that is scheduled and managed by the OS. Usually using CPU interrupts to switch threads automatically without requiring any code changes to support multi-tasking. (ex: Windows threads, pthreads, etc)
* **Fiber:** A lightweight thread implemented in user space code. Much simpler and faster than OS threads, but the fiber must explicitly yield to other fibers. (ex: Windows fibers, POSIX contexts, Tina coroutines)

So what's the difference between coroutines, fibers, generators, continuations, contexts, etc? Well... not much, and also a lot depending on who you talk to. Many aren't rigorously defined, so they tend to be used interchangeably. Some implementations operate at a language level by saving local variables. Some work by saving CPU registers. Some implementations have their own stack, while others work only within a single stack frame. Some implementations are asymmetric and can only yield back to the coroutine that resumed them, while others are symmetric and can switch to any other coroutine arbitrarily. Sometimes the terminology is simply a matter of what it's used for. For example generators are basically coroutines used like iterators.

Tina's coroutines (or fibers, or whatever you want to call them) each have their own stack, and they work by using ABI specific assembly code to save and restore the CPU registers. They can also be used in either a symmetric or asymmetric fashion which can be handy. There are other coroutine/fiber libraries that provide a fast assembly implementation of course, ~~but as far as I know Tina is the only one with a simple header only implementation~~ (1). I'm not always a huge fan of header only libs, but avoiding a mess of assembler files in a cross platform project is quite nice! By supporting a few of the most common ABIs, Tina should run on all of the current desktop, mobile, and console platforms available in 2021. \o/

(1) Here's a new library that is very similar to Tina: https://github.com/edubart/minicoro<|MERGE_RESOLUTION|>--- conflicted
+++ resolved
@@ -16,14 +16,9 @@
    		* Special thanks to [HSW](https://github.com/28530367) for the 32 bit variants!
 	* More platforms (such as consoles) should work with `#ifdef` tweaks
 * Supports GCC, Clang, and MSVC
-<<<<<<< HEAD
 * Minimal asm required to add new ABIs. 32 bit arm is only [https://github.com/slembcke/Tina/blob/2cf0ff6ac7e1275649c90766ecd42d56aac9ebf9/tina.h#L236](15 instructions)!
-* Tiny: Currently only ~260 sloc! (Hah! Ok, it used to be, but supporting various RISCV variants tripled that! Special thanks to @28530367 for the 32 bit variants.)
-=======
-* Minimal asm required to add new ABIs. 32 bit arm is only 15 instructions!
 * Tiny: Currently only ~650 sloc!
 	* Over half of that is RISCV variants, but what can you do? 😄
->>>>>>> 2cf0ff6a
 
 ## 🔇 Limitations:
 * Currently no support for PowerPC, MIPS, m68k, etc.
